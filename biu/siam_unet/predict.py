--- conflicted
+++ resolved
@@ -22,11 +22,8 @@
     """
 
     def __init__(self, tif_file, result_name, model_params, n_filter=32, resize_dim=(512, 512), invert=False,
-<<<<<<< HEAD
-                 clip_threshold=(0.0, 99.98), add_tile=0, normalize_result=False):
-=======
-                 clip_threshold=(0.0, 99.8), add_tile=0, normalize_result=False, progress_notifier: ProgressNotifier = ProgressNotifier.progress_notifier_tqdm()):
->>>>>>> 460f8e39
+                 clip_threshold=(0.0, 99.98), add_tile=0, normalize_result=False,
+                 progress_notifier: ProgressNotifier = ProgressNotifier.progress_notifier_tqdm()):
         """
         Predicts a tif movie
 
@@ -94,10 +91,9 @@
 
         # predict each pair, and save the output of each one as a separate image
         os.makedirs(temp_dir, exist_ok=True)
-<<<<<<< HEAD
         print('Predicting data ...')
         with tifffile.TiffWriter(self.result_name, bigtiff=False) as tif:
-            for i in tqdm(range(self.tif_len), unit='frame'):
+            for i, _ in enumerate(self.progress_notifier.iterator(range(self.tif_len))):
                 if i == 0:
                     if self.tif_len == 1:
                         prev_img = tifffile.imread(self.tif_file, key=0)
@@ -116,41 +112,6 @@
                 tif.write(imgs_result, contiguous=True)
 
     def __preprocess(self, imgs):
-=======
-        logging.info('Predicting data ...')
-        # for i in tqdm(range(self.tif_len), unit='frame'):
-        for i, _ in enumerate(self.progress_notifier.iterator(range(self.tif_len))):
-            if i == 0:
-                if self.tif_len == 1:
-                    prev_img = tifffile.imread(self.tif_file, key=0)
-                else:
-                    prev_img = tifffile.imread(self.tif_file, key=1)
-            else:
-                prev_img = current_img
-            current_img = tifffile.imread(self.tif_file, key=i)
-
-            img_stack = np.array([prev_img, current_img])
-            img_stack = self.preprocess(img_stack)
-            patches = self.split(img_stack)
-            _ = logging.info(f'Patches shape:{patches.shape}') if i == 0 else None
-            result_patches = self.predict(patches)
-            imgs_result = self.stitch(result_patches)
-            cv2.imwrite(filename=f'{temp_dir}/{i}.tif', img=imgs_result.astype('uint8'), )
-
-        # merge the images and save as tif file
-        logging.info(f'Saving prediction results as {result_name}...')
-        tifffile.imwrite(data=self.individual_tif_generator(dir=temp_dir),
-                         file=self.result_name, dtype=np.uint8, shape=self.imgs_shape)
-        # remove temp folder
-        shutil.rmtree(temp_dir)
-
-    def individual_tif_generator(self, dir):
-        # a generator that returns each frame in the directory
-        for i in range(self.tif_len):
-            yield tifffile.imread(f'{dir}/{i}.tif')
-
-    def preprocess(self, imgs):
->>>>>>> 460f8e39
         if len(imgs.shape) == 3:
             for i, img in enumerate(imgs):
                 img = np.clip(img, a_min=np.nanpercentile(img, self.clip_threshold[0]),
@@ -208,7 +169,6 @@
     def __predict(self, patches):
         result_patches = np.zeros((patches.shape[0], 1, patches.shape[2], patches.shape[3]), dtype='uint8')
         with torch.no_grad():
-            # for i, patch_i in enumerate(self.progress_notifier.iterator(patches)):
             for i, patch_i in enumerate(patches):
                 image_patch_i = patch_i[0, :, :]
                 prev_image_patch_i = patch_i[1, :, :]
