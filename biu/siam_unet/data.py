--- conflicted
+++ resolved
@@ -153,15 +153,12 @@
                 mask_i = transform.rescale(mask_i, self.rescale) * 255
                 mask_i[mask_i < 255] = 0
 
-<<<<<<< HEAD
             # if mask_i.shape[0] != img_width:
             #     raise IOError(f"Mask width {mask_i.shape[0]} doesn't match up with image width {img_width}. "
             #           f"Have concatenated the input image with its previous frame?")
-=======
-            if mask_i.shape[1] != img_width:
-                print(f"Mask width {mask_i.shape[1]} for {file_i} doesn't match up with image width {img_width}. Have concatenated the input image with its previous frame?")
-                raise IOError # mask width mismatch
->>>>>>> c2b12231
+            # if mask_i.shape[1] != img_width:
+            #     print(f"Mask width {mask_i.shape[1]} for {file_i} doesn't match up with image width {img_width}. Have concatenated the input image with its previous frame?")
+            #     raise IOError # mask width mismatch
 
             if self.skeletonize:
                 mask_i[mask_i > 1] = 1
