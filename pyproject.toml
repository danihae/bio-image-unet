[tool.poetry]
name = "bio-image-unet"
packages = [
    { include = "bio_image_unet" }
]
version = "0.6.0"
description = "Implementations of U-Net and Siam U-Net for biological image segmentation"
authors = ["Daniel Haertter <dani.hae@posteo.de>", "Yuxi Long <longyuxi@live.com>"]
readme = "README.md"
license = "MIT"

[tool.poetry.dependencies]
python = "^3.8"
albumentations = "^1.3"
tifffile = "*"
tqdm = "^4.61"
numpy = "^1.20"
scikit-image = "^0.18"
packaging = "*"
<<<<<<< HEAD
torch= "2.*"
=======
torch= ">=1.9.0,<2.2.0"
scipy= ">=1.9.1,<2.2.0"

>>>>>>> 3250efa0

[tool.poetry.dev-dependencies]

[build-system]
requires = ["poetry-core>=1.0.0"]
build-backend = "poetry.core.masonry.api"<|MERGE_RESOLUTION|>--- conflicted
+++ resolved
@@ -1,7 +1,7 @@
 [tool.poetry]
 name = "bio-image-unet"
 packages = [
-    { include = "bio_image_unet" }
+    { include = "biu" }
 ]
 version = "0.6.0"
 description = "Implementations of U-Net and Siam U-Net for biological image segmentation"
@@ -17,13 +17,7 @@
 numpy = "^1.20"
 scikit-image = "^0.18"
 packaging = "*"
-<<<<<<< HEAD
 torch= "2.*"
-=======
-torch= ">=1.9.0,<2.2.0"
-scipy= ">=1.9.1,<2.2.0"
-
->>>>>>> 3250efa0
 
 [tool.poetry.dev-dependencies]
 
